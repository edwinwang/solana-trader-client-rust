--- conflicted
+++ resolved
@@ -81,49 +81,4 @@
 #[test_case("BTC", "USDC", 0.1, 0.1 ; "BTC to USDC with 0.1% slippage")]
 // new test case
 #[test_case("BTC", "USDC", 0.1, 10 ; "BTC to USDC with 10% slippage")]
-<<<<<<< HEAD
-```
-
-## Vscode 
-Tests can also be ran/debugged on click with vscode. 
-Just add a `settings.json` inside the `.vscode` folder, paste this snippet, and fill in the auth key:
-
-```json
-{
-    "rust-analyzer.runnables.extraEnv": {
-        "PRIVATE_KEY": "...",
-        "PUBLIC_KEY": "...",
-        "AUTH_HEADER": "...",
-        "NETWORK": "MAINNET",
-    },
-    "rust-analyzer.runnables.extraArgs": [
-        "--",
-        "--ignored",
-        "--nocapture"
-    ],
-}
-```
-
-## Troubleshooting Guide
-Issues related to dependency management / fetching external git respoitories
-
-```
- Updating git repository `https://github.com/anza-xyz/curve25519-dalek.git`
-error: failed to load source for dependency `curve25519-dalek`
-
-Caused by:
-  Unable to update https://github.com/anza-xyz/curve25519-dalek.git?rev=b500cdc2a920cd5bff9e2dd974d7b97349d61464
-```
-
-This is most likely an issue with your `/.ssh/config`
-The following commands with `ssh-agent` may help: 
-
-```
-eval `ssh-agent -s`
-ssh-add
-cargo build
-```
-
-=======
-```
->>>>>>> 29d96a0a
+```