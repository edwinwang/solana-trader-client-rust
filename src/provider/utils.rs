use std::{collections::HashMap, str::FromStr};

use anyhow::Result;
use base64::{engine::general_purpose, Engine};
use serde_json::{json, Value};
use solana_sdk::{
    address_lookup_table::AddressLookupTableAccount,
    instruction::{AccountMeta, Instruction},
    pubkey::Pubkey,
    transaction::Transaction,
};
use solana_trader_proto::api::{self, Project, TransactionMessage, TransactionMessageV2};

pub trait IntoTransactionMessage {
    fn into_transaction_message(self) -> TransactionMessage;
}

impl IntoTransactionMessage for TransactionMessage {
    fn into_transaction_message(self) -> TransactionMessage {
        self
    }
}

impl IntoTransactionMessage for TransactionMessageV2 {
    fn into_transaction_message(self) -> TransactionMessage {
        TransactionMessage {
            content: self.content,
            is_cleanup: false,
        }
    }
}

pub fn convert_address_lookup_table(
    address_lookup_table: &HashMap<String, api::PublicKeys>,
) -> Result<Vec<AddressLookupTableAccount>> {
    let mut result = Vec::new();

    for (key, accounts) in address_lookup_table {
        let lookup_table_address = Pubkey::from_str(key)?;
        let addresses: Vec<Pubkey> = accounts
            .pks
            .iter()
            .map(|pk| Pubkey::from_str(pk))
            .collect::<Result<_, _>>()?;

        let lookup_table = AddressLookupTableAccount {
            key: lookup_table_address,
            addresses,
        };

        result.push(lookup_table);
    }

    Ok(result)
}

pub fn convert_jupiter_instructions(
    instructions: &[api::InstructionJupiter],
) -> Result<Vec<Instruction>> {
    let mut solana_instructions = Vec::new();

    for inst in instructions {
        let program_id = Pubkey::from_str(&inst.program_id)?;

        let accounts: Vec<AccountMeta> = inst
            .accounts
            .iter()
            .map(|acc| {
                let pubkey = Pubkey::from_str(&acc.program_id)?;
                Ok(AccountMeta {
                    pubkey,
                    is_signer: acc.is_signer,
                    is_writable: acc.is_writable,
                })
            })
            .collect::<Result<Vec<_>>>()?;

        solana_instructions.push(Instruction {
            program_id,
            accounts,
            data: inst.data.clone(),
        });
    }

    Ok(solana_instructions)
}

pub fn convert_raydium_instructions(
    instructions: &[api::InstructionRaydium],
) -> Result<Vec<Instruction>> {
    let mut solana_instructions = Vec::new();

    for inst in instructions {
        let program_id = Pubkey::from_str(&inst.program_id)?;

        let accounts: Vec<AccountMeta> = inst
            .accounts
            .iter()
            .map(|acc| {
                let pubkey = Pubkey::from_str(&acc.program_id)?;
                Ok(AccountMeta {
                    pubkey,
                    is_signer: acc.is_signer,
                    is_writable: acc.is_writable,
                })
            })
            .collect::<Result<Vec<_>>>()?;

        solana_instructions.push(Instruction {
            program_id,
            accounts,
            data: inst.data.clone(),
        });
    }

    Ok(solana_instructions)
}

pub fn create_transaction_message(
    instructions: Vec<Instruction>,
    recent_blockhash: &str,
) -> Result<api::TransactionMessage> {
    let mut transaction = Transaction::new_with_payer(&instructions, None);
    transaction.message.recent_blockhash = recent_blockhash.parse()?;

    let serialized = bincode::serialize(&transaction)?;
    let content = general_purpose::STANDARD.encode(serialized);

    Ok(api::TransactionMessage {
        content,
        is_cleanup: false,
    })
}

pub fn convert_string_enums(value: &mut Value) {
    match value {
        Value::Object(map) => {
            for (key, val) in map {
                match (key.as_str(), &val) {
                    ("data", Value::String(s)) => {
                        if let Ok(bytes) = general_purpose::STANDARD.decode(s) {
                            *val = json!(bytes);
                        }
                    }
                    // Project enum conversion
                    ("project", Value::String(s)) => {
                        if let Some(project_enum) = Project::from_str_name(s) {
                            *val = json!(project_enum as i32);
                        }
                    }

<<<<<<< HEAD
                    // String to numeric conversions
                    (k, Value::String(s))
                        if [
                            "tradeFeeRate",
                            "height",
                            // TODO: had to remove for test_pool_reserves_stream_ws, what did this break?
                            // "token1Reserves",
                            // "token2Reserves",
                            "slot",
                            "time",
                            "openTime",
                        ]
                        .contains(&k) =>
                    {
                        if let Ok(num) = s.parse::<i64>() {
                            *val = json!(num);
                        }
                    }

                    (k, Value::String(s))
                        if [
                            "feeAtPercentile",
                            "solAmount",
                            "tokenAmount",
                            "virtualSolReserves",
                            "virtualTokenReserves",
                        ]
                        .contains(&k) =>
                    {
                        if let Ok(num) = s.parse::<u64>() {
                            *val = json!(num);
                        }
                    }

=======
>>>>>>> cced5775
                    // Infinity enum conversion
                    ("infinity", Value::String(s)) => {
                        let mapped = match s.as_str() {
                            "INF_NOT" => 0,
                            "INF" => 1,
                            "INF_NEG" => 2,
                            _ => return,
                        };
                        *val = json!(mapped);
                    }

                    // Recurse for nested structures
                    _ => convert_string_enums(val),
                }
            }
        }
        Value::Array(arr) => arr.iter_mut().for_each(convert_string_enums),
        _ => {}
    }
}

#[cfg(test)]
mod tests {
    use super::*;

    #[test]
    fn test_conversions() {
        let mut value = json!({
            "project": "P_JUPITER",
            "tradeFeeRate": "1000",
            "nested": {
                "project": "P_RAYDIUM",
                "priceImpactPercent": {
                    "infinity": "INF_NOT"
                }
            },
            "array": [
                {"project": "P_OPENBOOK"}
            ]
        });

        convert_string_enums(&mut value);

        assert_eq!(value["project"], 2);
        assert_eq!(value["nested"]["project"], 3);
        assert_eq!(value["nested"]["priceImpactPercent"]["infinity"], 0);
        assert_eq!(value["array"][0]["project"], 5);
    }
}<|MERGE_RESOLUTION|>--- conflicted
+++ resolved
@@ -149,43 +149,6 @@
                         }
                     }
 
-<<<<<<< HEAD
-                    // String to numeric conversions
-                    (k, Value::String(s))
-                        if [
-                            "tradeFeeRate",
-                            "height",
-                            // TODO: had to remove for test_pool_reserves_stream_ws, what did this break?
-                            // "token1Reserves",
-                            // "token2Reserves",
-                            "slot",
-                            "time",
-                            "openTime",
-                        ]
-                        .contains(&k) =>
-                    {
-                        if let Ok(num) = s.parse::<i64>() {
-                            *val = json!(num);
-                        }
-                    }
-
-                    (k, Value::String(s))
-                        if [
-                            "feeAtPercentile",
-                            "solAmount",
-                            "tokenAmount",
-                            "virtualSolReserves",
-                            "virtualTokenReserves",
-                        ]
-                        .contains(&k) =>
-                    {
-                        if let Ok(num) = s.parse::<u64>() {
-                            *val = json!(num);
-                        }
-                    }
-
-=======
->>>>>>> cced5775
                     // Infinity enum conversion
                     ("infinity", Value::String(s)) => {
                         let mapped = match s.as_str() {
